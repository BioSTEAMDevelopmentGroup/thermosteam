--- conflicted
+++ resolved
@@ -34,11 +34,6 @@
     x_guess = fn.normalize(x_guess)
     gamma = f_gamma(x_guess, T, *gamma_args)
     args = (x_gamma, T, P, f_gamma, gamma_args)
-<<<<<<< HEAD
-    x = flx.wegstein(x_iter, x_guess, 1e-10, args=args, checkiter=False,
-                      checkconvergence=False, convergenceiter=3)
-    return x
-=======
     gamma = flx.wegstein(
         gamma_iter, gamma, 1e-12, args=args, checkiter=False,
         checkconvergence=False, convergenceiter=5, maxiter=DewPoint.maxiter
@@ -47,7 +42,6 @@
         return x_gamma / gamma
     except:
         return x_gamma / gamma_iter(gamma, *args)
->>>>>>> 7b7a8ea7
 
 # %% Dew point values container
 
